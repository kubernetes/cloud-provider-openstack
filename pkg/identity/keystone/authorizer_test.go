--- conflicted
+++ resolved
@@ -192,7 +192,6 @@
 	attrs = authorizer.AttributesRecord{User: user1, ResourceRequest: true, Verb: "get", Resource: "unknown_type_resource"}
 	decision, _, _ = a.Authorize(attrs)
 	th.AssertEquals(t, authorizer.DecisionDeny, decision)
-<<<<<<< HEAD
 
 	// Allow subresource with specific value, e.i. "user_resource1/subresource1"
 	attrs = authorizer.AttributesRecord{
@@ -256,7 +255,8 @@
 		Verb:            "get",
 		Path:            "/api/represents/wildcard",
 	}
-=======
+	decision, _, _ = a.Authorize(attrs)
+	th.AssertEquals(t, authorizer.DecisionAllow, decision)
 }
 
 func TestAuthorizerVersion2(t *testing.T) {
@@ -345,7 +345,6 @@
 	th.AssertEquals(t, authorizer.DecisionDeny, decision)
 
 	attrs = authorizer.AttributesRecord{User: clusteradmin, ResourceRequest: false, Verb: "get", Path: "/healthz"}
->>>>>>> 1b68bd85
 	decision, _, _ = a.Authorize(attrs)
 	th.AssertEquals(t, authorizer.DecisionAllow, decision)
 }