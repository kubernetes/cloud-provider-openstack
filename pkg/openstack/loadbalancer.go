--- conflicted
+++ resolved
@@ -1067,7 +1067,6 @@
 		return fmt.Errorf("failed when trying to get existing floating IP %s[count=%d], error: %v", loadBalancerIP, len(existingIPs), err)
 	}
 
-<<<<<<< HEAD
 	klog.V(4).Infof("Found floating ips %v by loadbalancer ip %q", existingIPs, loadBalancerIP)
 
 	floatingip := existingIPs[0]
@@ -1091,40 +1090,6 @@
 	if floatIP.FloatingIP != loadBalancerIP && loadBalancerIP != "" && isLBOwner {
 		if err := lbaas.associateFloatingIP(loadBalancerIP, portID); err != nil {
 			return "", err
-=======
-				// try to create floating IP in matching subnets (tags already filtered by list options)
-				klog.V(4).Infof("found %d subnets matching %s for network %s", len(foundSubnets),
-					svcConf.lbPublicSubnetSpec, svcConf.lbPublicNetworkID)
-				for _, subnet := range foundSubnets {
-					floatIPOpts.SubnetID = subnet.ID
-					floatIP, err = lbaas.createFloatingIP(fmt.Sprintf("Trying subnet %s for creating", subnet.Name), floatIPOpts)
-					if err == nil {
-						foundSubnet = subnet
-						break
-					}
-					klog.V(2).Infof("cannot use subnet %s: %s", subnet.Name, err)
-				}
-				if err != nil {
-					return "", fmt.Errorf("no free subnet matching %q found for network %s (last error %s)",
-						svcConf.lbPublicSubnetSpec, svcConf.lbPublicNetworkID, err)
-				}
-				klog.V(2).Infof("Successfully created floating IP %s for loadbalancer %s on subnet %s(%s)", floatIP.FloatingIP, lb.ID, foundSubnet.Name, foundSubnet.ID)
-			} else {
-				if svcConf.lbPublicSubnetSpec != nil {
-					floatIPOpts.SubnetID = svcConf.lbPublicSubnetSpec.subnetID
-				}
-				floatIPOpts.FloatingIP = loadBalancerIP
-				floatIP, err = lbaas.createFloatingIP("Creating", floatIPOpts)
-				if err != nil {
-					return "", err
-				}
-				klog.V(2).Infof("Successfully created floating IP %s for loadbalancer %s", floatIP.FloatingIP, lb.ID)
-			}
-		} else {
-			msg := "Floating network configuration not provided for Service %s, forcing to ensure an internal load balancer service"
-			lbaas.eventRecorder.Eventf(service, corev1.EventTypeWarning, eventLBForceInternal, msg, serviceName)
-			klog.Warningf(msg, serviceName)
->>>>>>> fdba36ba
 		}
 		return loadBalancerIP, nil
 	}
