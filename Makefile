# golang-client Makefile
# Follows the interface defined in the Golang CTI proposed
# in https://review.openstack.org/410355

#REPO_VERSION?=$(shell git describe --tags)

GIT_HOST = k8s.io

PWD := $(shell pwd)
BASE_DIR := $(shell basename $(PWD))
# Keep an existing GOPATH, make a private one if it is undefined
GOPATH_DEFAULT := $(PWD)/.go
export GOPATH ?= $(GOPATH_DEFAULT)
GOBIN_DEFAULT := $(GOPATH)/bin
export GOBIN ?= $(GOBIN_DEFAULT)
export GO111MODULE := on
TESTARGS_DEFAULT := "-v"
export TESTARGS ?= $(TESTARGS_DEFAULT)
PKG := $(shell awk '/^module/ { print $$2 }' go.mod)
DEST := $(GOPATH)/src/$(GIT_HOST)/$(BASE_DIR)
SOURCES := $(shell find $(DEST) -name '*.go')
HAS_LINT := $(shell command -v golint;)
HAS_GOX := $(shell command -v gox;)
HAS_IMPORT_BOSS := $(shell command -v import-boss;)
GOX_PARALLEL ?= 3
TARGETS ?= darwin/amd64 linux/amd64 linux/386 linux/arm linux/arm64 linux/ppc64le
DIST_DIRS         = find * -type d -exec

GOOS ?= $(shell go env GOOS)
VERSION ?= $(shell git describe --exact-match 2> /dev/null || \
                 git describe --match=$(git rev-parse --short=8 HEAD) --always --dirty --abbrev=8)
GOFLAGS   :=
TAGS      :=
LDFLAGS   := "-w -s -X 'k8s.io/cloud-provider-openstack/pkg/version.Version=${VERSION}'"
REGISTRY ?= k8scloudprovider

# CTI targets

$(GOBIN):
	echo "create gobin"
	mkdir -p $(GOBIN)

work: $(GOBIN)

build: openstack-cloud-controller-manager cinder-provisioner cinder-flex-volume-driver cinder-csi-plugin k8s-keystone-auth client-keystone-auth octavia-ingress-controller manila-provisioner manila-csi-plugin barbican-kms-plugin magnum-auto-healer

openstack-cloud-controller-manager: work $(SOURCES)
	CGO_ENABLED=0 GOOS=$(GOOS) go build \
		-ldflags $(LDFLAGS) \
		-o openstack-cloud-controller-manager \
		cmd/openstack-cloud-controller-manager/main.go

cinder-provisioner: work $(SOURCES)
	CGO_ENABLED=0 GOOS=$(GOOS) go build \
		-ldflags $(LDFLAGS) \
		-o cinder-provisioner \
		cmd/cinder-provisioner/main.go

cinder-csi-plugin: work $(SOURCES)
	CGO_ENABLED=0 GOOS=$(GOOS) go build \
		-ldflags $(LDFLAGS) \
		-o cinder-csi-plugin \
		cmd/cinder-csi-plugin/main.go

cinder-flex-volume-driver: work $(SOURCES)
	CGO_ENABLED=0 GOOS=$(GOOS) go build \
		-ldflags $(LDFLAGS) \
		-o cinder-flex-volume-driver \
		cmd/cinder-flex-volume-driver/main.go

k8s-keystone-auth: work $(SOURCES)
	CGO_ENABLED=0 GOOS=$(GOOS) go build \
		-ldflags $(LDFLAGS) \
		-o k8s-keystone-auth \
		cmd/k8s-keystone-auth/main.go

client-keystone-auth: work $(SOURCES)
	CGO_ENABLED=0 GOOS=$(GOOS) go build \
		-ldflags $(LDFLAGS) \
		-o client-keystone-auth \
		cmd/client-keystone-auth/main.go

octavia-ingress-controller: work $(SOURCES)
	CGO_ENABLED=0 GOOS=$(GOOS) go build \
		-ldflags $(LDFLAGS) \
		-o octavia-ingress-controller \
		cmd/octavia-ingress-controller/main.go

manila-provisioner: work $(SOURCES)
	CGO_ENABLED=0 GOOS=$(GOOS) go build \
		-ldflags $(LDFLAGS) \
		-o manila-provisioner \
		cmd/manila-provisioner/main.go

manila-csi-plugin: work $(SOURCES)
	CGO_ENABLED=0 GOOS=$(GOOS) go build \
		-ldflags $(LDFLAGS) \
		-o manila-csi-plugin \
		cmd/manila-csi-plugin/main.go

barbican-kms-plugin: work $(SOURCES)
	CGO_ENABLED=0 GOOS=$(GOOS) go build \
		-ldflags $(LDFLAGS) \
		-o barbican-kms-plugin \
		cmd/barbican-kms-plugin/main.go

magnum-auto-healer: work $(SOURCES)
	CGO_ENABLED=0 GOOS=$(GOOS) go build \
		-ldflags $(LDFLAGS) \
		-o magnum-auto-healer \
		cmd/magnum-auto-healer/main.go

test: unit functional

check: work fmt vet lint import-boss

<<<<<<< HEAD
unit: depend
	go test -tags=unit ./cmd/... ./pkg/... ./staging/... $(TESTARGS)
=======
unit: work
	go test -tags=unit $(shell go list ./... | sed -e '/sanity/ { N; d; }' | sed -e '/tests/ {N; d;}' | sed -e '/test/ {N; d;}') $(TESTARGS)
>>>>>>> a65ffd32

functional:
	@echo "$@ not yet implemented"

test-cinder-csi-sanity: work
	go test $(GIT_HOST)/$(BASE_DIR)/pkg/csi/cinder/sanity/

test-manila-csi-sanity: work
	go test $(GIT_HOST)/$(BASE_DIR)/pkg/csi/manila/sanity/

fmt:
	hack/verify-gofmt.sh

lint:
ifndef HAS_LINT
	echo "installing lint"
	GO111MODULE=off go get -u golang.org/x/lint/golint
endif
	hack/verify-golint.sh

import-boss:
ifndef HAS_IMPORT_BOSS
	echo "installing import-boss"
	GO111MODULE=off go get -u k8s.io/code-generator/cmd/import-boss
endif
	hack/verify-import-boss.sh

vet:
	go vet ./...

cover: work
	go test -tags=unit $(shell go list ./...) -cover

docs:
	@echo "$@ not yet implemented"

godoc:
	@echo "$@ not yet implemented"

releasenotes:
	@echo "Reno not yet implemented for this repo"

translation:
	@echo "$@ not yet implemented"

# Do the work here

# Set up the development environment
env:
	@echo "PWD: $(PWD)"
	@echo "BASE_DIR: $(BASE_DIR)"
	@echo "GOPATH: $(GOPATH)"
	@echo "GOROOT: $(GOROOT)"
	@echo "DEST: $(DEST)"
	@echo "PKG: $(PKG)"
	go version
	go env

# Get our dev/test dependencies in place
bootstrap:
	tools/test-setup.sh

.bindep:
	virtualenv .bindep
	.bindep/bin/pip install -i https://pypi.python.org/simple bindep

bindep: .bindep
	@.bindep/bin/bindep -b -f bindep.txt || true

install-distro-packages:
	tools/install-distro-packages.sh

clean:
	rm -rf _dist .bindep openstack-cloud-controller-manager cinder-flex-volume-driver cinder-provisioner cinder-csi-plugin k8s-keystone-auth client-keystone-auth octavia-ingress-controller manila-provisioner manila-csi-plugin magnum-auto-healer

realclean: clean
	rm -rf vendor
	if [ "$(GOPATH)" = "$(GOPATH_DEFAULT)" ]; then \
		rm -rf $(GOPATH); \
	fi

shell:
	$(SHELL) -i

images: image-controller-manager image-flex-volume-driver image-provisioner image-csi-plugin image-k8s-keystone-auth image-octavia-ingress-controller image-manila-provisioner image-manila-csi-plugin image-kms-plugin image-magnum-auto-healer

image-controller-manager: work openstack-cloud-controller-manager
ifeq ($(GOOS),linux)
	cp openstack-cloud-controller-manager cluster/images/controller-manager
	docker build -t $(REGISTRY)/openstack-cloud-controller-manager:$(VERSION) cluster/images/controller-manager
	rm cluster/images/controller-manager/openstack-cloud-controller-manager
else
	$(error Please set GOOS=linux for building the image)
endif

image-flex-volume-driver: work cinder-flex-volume-driver
ifeq ($(GOOS),linux)
	cp cinder-flex-volume-driver cluster/images/flex-volume-driver
	docker build -t $(REGISTRY)/cinder-flex-volume-driver:$(VERSION) cluster/images/flex-volume-driver
	rm cluster/images/flex-volume-driver/cinder-flex-volume-driver
else
	$(error Please set GOOS=linux for building the image)
endif

image-provisioner: work cinder-provisioner
ifeq ($(GOOS),linux)
	cp cinder-provisioner cluster/images/cinder-provisioner
	docker build -t $(REGISTRY)/cinder-provisioner:$(VERSION) cluster/images/cinder-provisioner
	rm cluster/images/cinder-provisioner/cinder-provisioner
else
	$(error Please set GOOS=linux for building the image)
endif

image-csi-plugin: work cinder-csi-plugin
ifeq ($(GOOS),linux)
	cp cinder-csi-plugin cluster/images/cinder-csi-plugin
	docker build -t $(REGISTRY)/cinder-csi-plugin:$(VERSION) cluster/images/cinder-csi-plugin
	rm cluster/images/cinder-csi-plugin/cinder-csi-plugin
else
	$(error Please set GOOS=linux for building the image)
endif

image-k8s-keystone-auth: work k8s-keystone-auth
ifeq ($(GOOS),linux)
	cp k8s-keystone-auth cluster/images/webhook
	docker build -t $(REGISTRY)/k8s-keystone-auth:$(VERSION) cluster/images/webhook
	rm cluster/images/webhook/k8s-keystone-auth
else
	$(error Please set GOOS=linux for building the image)
endif

image-octavia-ingress-controller: work octavia-ingress-controller
ifeq ($(GOOS),linux)
	cp octavia-ingress-controller cluster/images/octavia-ingress-controller
	docker build -t $(REGISTRY)/octavia-ingress-controller:$(VERSION) cluster/images/octavia-ingress-controller
	rm cluster/images/octavia-ingress-controller/octavia-ingress-controller
else
	$(error Please set GOOS=linux for building the image)
endif

image-manila-provisioner: work manila-provisioner
ifeq ($(GOOS),linux)
	cp manila-provisioner cluster/images/manila-provisioner
	docker build -t $(REGISTRY)/manila-provisioner:$(VERSION) cluster/images/manila-provisioner
	rm cluster/images/manila-provisioner/manila-provisioner
else
	$(error Please set GOOS=linux for building the image)
endif

image-manila-csi-plugin: work manila-csi-plugin
ifeq ($(GOOS),linux)
	cp manila-csi-plugin cluster/images/manila-csi-plugin
	docker build -t $(REGISTRY)/manila-csi-plugin:$(VERSION) cluster/images/manila-csi-plugin
	rm cluster/images/manila-csi-plugin/manila-csi-plugin
else
	$(error Please set GOOS=linux for building the image)
endif

image-kms-plugin: work barbican-kms-plugin
ifeq ($(GOOS), linux)
	cp barbican-kms-plugin cluster/images/barbican-kms-plugin
	docker build -t $(REGISTRY)/barbican-kms-plugin:$(VERSION) cluster/images/barbican-kms-plugin
	rm cluster/images/barbican-kms-plugin/barbican-kms-plugin
else
	$(error Please set GOOS=linux for building the image)
endif

image-magnum-auto-healer: work magnum-auto-healer
ifeq ($(GOOS),linux)
	cp magnum-auto-healer cluster/images/magnum-auto-healer
	docker build -t $(REGISTRY)/magnum-auto-healer:$(VERSION) cluster/images/magnum-auto-healer
	rm cluster/images/magnum-auto-healer/magnum-auto-healer
else
	$(error Please set GOOS=linux for building the image)
endif

upload-images: images
	@echo "push images to $(REGISTRY)"
	docker login -u="$(DOCKER_USERNAME)" -p="$(DOCKER_PASSWORD)";
	docker push $(REGISTRY)/openstack-cloud-controller-manager:$(VERSION)
	docker push $(REGISTRY)/cinder-flex-volume-driver:$(VERSION)
	docker push $(REGISTRY)/cinder-provisioner:$(VERSION)
	docker push $(REGISTRY)/cinder-csi-plugin:$(VERSION)
	docker push $(REGISTRY)/k8s-keystone-auth:$(VERSION)
	docker push $(REGISTRY)/octavia-ingress-controller:$(VERSION)
	docker push $(REGISTRY)/manila-provisioner:$(VERSION)
	docker push $(REGISTRY)/manila-csi-plugin:$(VERSION)
	docker push $(REGISTRY)/magnum-auto-healer:$(VERSION)

version:
	@echo ${VERSION}

.PHONY: build-cross
build-cross: LDFLAGS += -extldflags "-static"
build-cross: work
ifndef HAS_GOX
	echo "installing gox"
	GO111MODULE=off go get -u github.com/mitchellh/gox
endif
	CGO_ENABLED=0 gox -parallel=$(GOX_PARALLEL) -output="_dist/{{.OS}}-{{.Arch}}/{{.Dir}}" -osarch='$(TARGETS)' $(GOFLAGS) $(if $(TAGS),-tags '$(TAGS)',) -ldflags '$(LDFLAGS)' $(GIT_HOST)/$(BASE_DIR)/cmd/openstack-cloud-controller-manager/
	CGO_ENABLED=0 gox -parallel=$(GOX_PARALLEL) -output="_dist/{{.OS}}-{{.Arch}}/{{.Dir}}" -osarch='$(TARGETS)' $(GOFLAGS) $(if $(TAGS),-tags '$(TAGS)',) -ldflags '$(LDFLAGS)' $(GIT_HOST)/$(BASE_DIR)/cmd/cinder-provisioner/
	CGO_ENABLED=0 gox -parallel=$(GOX_PARALLEL) -output="_dist/{{.OS}}-{{.Arch}}/{{.Dir}}" -osarch='$(TARGETS)' $(GOFLAGS) $(if $(TAGS),-tags '$(TAGS)',) -ldflags '$(LDFLAGS)' $(GIT_HOST)/$(BASE_DIR)/cmd/cinder-csi-plugin/
	CGO_ENABLED=0 gox -parallel=$(GOX_PARALLEL) -output="_dist/{{.OS}}-{{.Arch}}/{{.Dir}}" -osarch='$(TARGETS)' $(GOFLAGS) $(if $(TAGS),-tags '$(TAGS)',) -ldflags '$(LDFLAGS)' $(GIT_HOST)/$(BASE_DIR)/cmd/cinder-flex-volume-driver/
	CGO_ENABLED=0 gox -parallel=$(GOX_PARALLEL) -output="_dist/{{.OS}}-{{.Arch}}/{{.Dir}}" -osarch='$(TARGETS)' $(GOFLAGS) $(if $(TAGS),-tags '$(TAGS)',) -ldflags '$(LDFLAGS)' $(GIT_HOST)/$(BASE_DIR)/cmd/k8s-keystone-auth/
	CGO_ENABLED=0 gox -parallel=$(GOX_PARALLEL) -output="_dist/{{.OS}}-{{.Arch}}/{{.Dir}}" -osarch='$(TARGETS)' $(GOFLAGS) $(if $(TAGS),-tags '$(TAGS)',) -ldflags '$(LDFLAGS)' $(GIT_HOST)/$(BASE_DIR)/cmd/client-keystone-auth/
	CGO_ENABLED=0 gox -parallel=$(GOX_PARALLEL) -output="_dist/{{.OS}}-{{.Arch}}/{{.Dir}}" -osarch='$(TARGETS)' $(GOFLAGS) $(if $(TAGS),-tags '$(TAGS)',) -ldflags '$(LDFLAGS)' $(GIT_HOST)/$(BASE_DIR)/cmd/octavia-ingress-controller/
	CGO_ENABLED=0 gox -parallel=$(GOX_PARALLEL) -output="_dist/{{.OS}}-{{.Arch}}/{{.Dir}}" -osarch='$(TARGETS)' $(GOFLAGS) $(if $(TAGS),-tags '$(TAGS)',) -ldflags '$(LDFLAGS)' $(GIT_HOST)/$(BASE_DIR)/cmd/manila-provisioner/
	CGO_ENABLED=0 gox -parallel=$(GOX_PARALLEL) -output="_dist/{{.OS}}-{{.Arch}}/{{.Dir}}" -osarch='$(TARGETS)' $(GOFLAGS) $(if $(TAGS),-tags '$(TAGS)',) -ldflags '$(LDFLAGS)' $(GIT_HOST)/$(BASE_DIR)/cmd/manila-csi-plugin/
	CGO_ENABLED=0 gox -parallel=$(GOX_PARALLEL) -output="_dist/{{.OS}}-{{.Arch}}/{{.Dir}}" -osarch='$(TARGETS)' $(GOFLAGS) $(if $(TAGS),-tags '$(TAGS)',) -ldflags '$(LDFLAGS)' $(GIT_HOST)/$(BASE_DIR)/cmd/magnum-auto-healer/

.PHONY: dist
dist: build-cross
	( \
		cd _dist && \
		$(DIST_DIRS) cp ../LICENSE {} \; && \
		$(DIST_DIRS) cp ../README.md {} \; && \
		$(DIST_DIRS) tar -zcf cloud-provider-openstack-$(VERSION)-{}.tar.gz {} \; && \
		$(DIST_DIRS) zip -r cloud-provider-openstack-$(VERSION)-{}.zip {} \; \
	)

.PHONY: bindep build clean cover work docs fmt functional lint import-boss realclean \
	relnotes test translation version build-cross dist<|MERGE_RESOLUTION|>--- conflicted
+++ resolved
@@ -114,13 +114,8 @@
 
 check: work fmt vet lint import-boss
 
-<<<<<<< HEAD
-unit: depend
-	go test -tags=unit ./cmd/... ./pkg/... ./staging/... $(TESTARGS)
-=======
 unit: work
 	go test -tags=unit $(shell go list ./... | sed -e '/sanity/ { N; d; }' | sed -e '/tests/ {N; d;}' | sed -e '/test/ {N; d;}') $(TESTARGS)
->>>>>>> a65ffd32
 
 functional:
 	@echo "$@ not yet implemented"
